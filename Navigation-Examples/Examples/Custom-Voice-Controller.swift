/*
<<<<<<< HEAD
 This code example is part of the Mapbox Navigation SDK for iOS demo app,
 which you can build and run: https://github.com/mapbox/mapbox-navigation-ios-examples
 To learn more about each example in this app, including descriptions and links
 to documentation, see our docs: https://docs.mapbox.com/ios/navigation/examples
=======
 This code example is part of the Mapbox Navigation SDK for iOS demo app.
 To learn more about each example in this app, including descriptions and links
 to documentation, see our docs: https://docs.mapbox.com/ios/navigation/examples/custom-voice-controller/
>>>>>>> 4d73f709
 */

import Foundation
import UIKit
import MapboxCoreNavigation
import MapboxNavigation
import MapboxDirections
import MapboxSpeech
import AVFoundation

class CustomVoiceControllerUI: UIViewController {
    
    override func viewDidLoad() {
        super.viewDidLoad()
        
        let origin = CLLocationCoordinate2DMake(37.77440680146262, -122.43539772352648)
        let destination = CLLocationCoordinate2DMake(37.76556957793795, -122.42409811526268)
        let routeOptions = NavigationRouteOptions(coordinates: [origin, destination])
        
        Directions.shared.calculate(routeOptions) { [weak self] (_, result) in
            switch result {
            case .failure(let error):
                print(error.localizedDescription)
            case .success(let response):
                self?.presentNavigationWithCustomVoiceController(routeOptions: routeOptions, response: response)
            }
        }
    }

    func presentNavigationWithCustomVoiceController(routeOptions: NavigationRouteOptions, response: RouteResponse) {
        // For demonstration purposes, simulate locations if the Simulate Navigation option is on.
        let navigationService = MapboxNavigationService(routeResponse: response,
                                                        routeIndex: 0,
                                                        routeOptions: routeOptions,
                                                        simulating: simulationIsEnabled ? .always : .onPoorGPS)

        // `MultiplexedSpeechSynthesizer` will provide "a backup" functionality to cover cases, which
        // our custom implementation cannot handle.
        let speechSynthesizer = MultiplexedSpeechSynthesizer([CustomVoiceController(), SystemSpeechSynthesizer()])

        // Create a `RouteVoiceController` type with a customized `SpeechSynthesizing` instance.
        // A route voice controller monitors turn-by-turn navigation events and triggers playing spoken instructions
        // as audio using the custom `speechSynthesizer` we created above.
        let routeVoiceController = RouteVoiceController(navigationService: navigationService,
                                                        speechSynthesizer: speechSynthesizer)
        // Remember to pass our RouteVoiceController` to `Navigation Options`!
        let navigationOptions = NavigationOptions(navigationService: navigationService,
                                                  voiceController: routeVoiceController)

        // Create `NavigationViewController` with the custom `NavigationOptions`.
        let navigationViewController = NavigationViewController(for: response,
                                                                routeIndex: 0,
                                                                routeOptions: routeOptions,
                                                                navigationOptions: navigationOptions)
        navigationViewController.modalPresentationStyle = .fullScreen

        present(navigationViewController, animated: true, completion: nil)
    }
}

class CustomVoiceController: MapboxSpeechSynthesizer {
    
    // You will need audio files for as many or few cases as you'd like to handle
    // This example just covers left and right. All other cases will fail the Custom Voice Controller and
    // force a backup System Speech to kick in
    let turnLeft = NSDataAsset(name: "turnleft")!.data
    let turnRight = NSDataAsset(name: "turnright")!.data
    
    override func speak(_ instruction: SpokenInstruction, during legProgress: RouteLegProgress, locale: Locale? = nil) {

        guard let soundForInstruction = audio(for: legProgress.currentStep) else {
            // When `MultiplexedSpeechSynthesizer` receives an error from one of it's Speech Synthesizers,
            // it requests the next on the list
            delegate?.speechSynthesizer(self,
                                        didSpeak: instruction,
                                        with: SpeechError.noData(instruction: instruction,
                                                                 options: SpeechOptions(text: instruction.text)))
            return
        }
        speak(instruction, data: soundForInstruction)
    }
    
    func audio(for step: RouteStep) -> Data? {
        switch step.maneuverDirection {
        case .left:
            return turnLeft
        case .right:
            return turnRight
        default:
            return nil // this will force report that Custom View Controller is unable to handle this case
        }
    }
}<|MERGE_RESOLUTION|>--- conflicted
+++ resolved
@@ -1,14 +1,8 @@
 /*
-<<<<<<< HEAD
  This code example is part of the Mapbox Navigation SDK for iOS demo app,
  which you can build and run: https://github.com/mapbox/mapbox-navigation-ios-examples
  To learn more about each example in this app, including descriptions and links
- to documentation, see our docs: https://docs.mapbox.com/ios/navigation/examples
-=======
- This code example is part of the Mapbox Navigation SDK for iOS demo app.
- To learn more about each example in this app, including descriptions and links
  to documentation, see our docs: https://docs.mapbox.com/ios/navigation/examples/custom-voice-controller/
->>>>>>> 4d73f709
  */
 
 import Foundation
